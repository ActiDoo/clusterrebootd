package orchestrator

import (
	"context"
	"errors"
	"fmt"
	"math/rand"
	"os"
	"strconv"
	"strings"
	"time"

	"github.com/clusterrebootd/clusterrebootd/pkg/config"
	"github.com/clusterrebootd/clusterrebootd/pkg/cooldown"
	"github.com/clusterrebootd/clusterrebootd/pkg/detector"
	"github.com/clusterrebootd/clusterrebootd/pkg/health"
	"github.com/clusterrebootd/clusterrebootd/pkg/lock"
	"github.com/clusterrebootd/clusterrebootd/pkg/observability"
	"github.com/clusterrebootd/clusterrebootd/pkg/windows"
)

// DetectorEvaluator abstracts the detector engine for orchestration.
type DetectorEvaluator interface {
	Evaluate(ctx context.Context) (bool, []detector.Result, error)
}

// HealthRunner captures the health script execution contract.
type HealthRunner interface {
	Run(ctx context.Context, extraEnv map[string]string) (health.Result, error)
}

// OutcomeStatus represents the final decision of a single orchestration pass.
type OutcomeStatus string

const (
	OutcomeNoAction        OutcomeStatus = "no_action"
	OutcomeKillSwitch      OutcomeStatus = "kill_switch_active"
	OutcomeHealthBlocked   OutcomeStatus = "health_blocked"
	OutcomeWindowDenied    OutcomeStatus = "window_denied"
	OutcomeWindowOutside   OutcomeStatus = "window_outside_allow"
	OutcomeLockUnavailable OutcomeStatus = "lock_unavailable"
	OutcomeLockSkipped     OutcomeStatus = "lock_skipped"
	OutcomeRecheckCleared  OutcomeStatus = "recheck_cleared"
	OutcomeCooldownActive  OutcomeStatus = "cooldown_active"
	OutcomeReady           OutcomeStatus = "ready"
)

// Outcome summarises the steps performed during RunOnce.
type Outcome struct {
	Status                  OutcomeStatus
	Message                 string
	DryRun                  bool
	LockAcquired            bool
	DetectorResults         []detector.Result
	PostLockDetectorResults []detector.Result
	PreLockHealthResult     *health.Result
	PostLockHealthResult    *health.Result
	Command                 []string
	lockRelease             func(context.Context) error
	cooldownStart           func(context.Context) error
	cooldownClear           func(context.Context) error
	cooldownStarted         bool
}

// ReleaseLock releases the distributed lock associated with this outcome.
//
// It is primarily used by callers that evaluate a single pass (`run --once`
// or diagnostics tooling) to ensure the mutex is released when no reboot will
// be triggered.  Outcomes returned from the long-running loop will keep the
// lock held until the reboot command executes or an error occurs, so callers
// should only invoke this method when they explicitly want to give up the
// lease.
func (o *Outcome) ReleaseLock(ctx context.Context) error {
	if o == nil || o.lockRelease == nil {
		return nil
	}
	releaseFn := o.lockRelease
	o.lockRelease = nil
	return releaseFn(ctx)
}

func (o *Outcome) startCooldown(ctx context.Context) error {
	if o == nil || o.cooldownStart == nil {
		return nil
	}
	startFn := o.cooldownStart
	o.cooldownStart = nil
	if err := startFn(ctx); err != nil {
		return err
	}
	o.cooldownStarted = true
	return nil
}

func (o *Outcome) clearCooldown(ctx context.Context) error {
	if o == nil || o.cooldownClear == nil {
		return nil
	}
	clearFn := o.cooldownClear
	o.cooldownClear = nil
	return clearFn(ctx)
}

// Runner executes the reboot orchestration logic once.
type Runner struct {
	cfg            *config.Config
	detectors      DetectorEvaluator
	health         HealthRunner
	locker         lock.Manager
	cooldown       cooldown.Manager
	windows        windows.Evaluator
	killSwitchPath string
	checkKill      func(string) (bool, error)
	sleep          func(time.Duration)
	rnd            *rand.Rand
	maxLockTries   int
	reporter       Reporter
	lockEnabled    bool
	lockSkipReason string
	now            func() time.Time
<<<<<<< HEAD
	cooldownWindow time.Duration
=======
	commandEnv     map[string]string
>>>>>>> cde66633
}

// Option configures a Runner.
type Option func(*Runner)

// WithKillSwitchChecker overrides the function used to check the kill switch file.
func WithKillSwitchChecker(fn func(string) (bool, error)) Option {
	return func(r *Runner) {
		r.checkKill = fn
	}
}

// WithSleepFunc overrides the sleep function used for lock backoff.
func WithSleepFunc(fn func(time.Duration)) Option {
	return func(r *Runner) {
		r.sleep = fn
	}
}

// WithRandSource injects a deterministic random source (useful for tests).
func WithRandSource(src rand.Source) Option {
	return func(r *Runner) {
		r.rnd = rand.New(src)
	}
}

// WithMaxLockAttempts configures how many times the runner retries lock acquisition.
func WithMaxLockAttempts(n int) Option {
	return func(r *Runner) {
		if n > 0 {
			r.maxLockTries = n
		}
	}
}

// WithReporter attaches an observability reporter to the runner.
func WithReporter(rep Reporter) Option {
	return func(r *Runner) {
		if rep != nil {
			r.reporter = rep
		}
	}
}

// WithCooldownManager wires a cooldown coordinator into the runner.
func WithCooldownManager(manager cooldown.Manager) Option {
	return func(r *Runner) {
		r.cooldown = manager
	}
}

// WithLockAcquisition configures whether the runner should attempt to acquire the distributed lock.
// When disabled, the runner skips lock acquisition and post-lock checks, returning an OutcomeLockSkipped
// result annotated with the provided reason (when supplied).
func WithLockAcquisition(enabled bool, reason string) Option {
	return func(r *Runner) {
		r.lockEnabled = enabled
		if !enabled {
			r.lockSkipReason = strings.TrimSpace(reason)
		} else {
			r.lockSkipReason = ""
		}
	}
}

// WithCommandEnvironment overrides the environment used to expand reboot command arguments.
// The provided map is copied to avoid accidental mutations by callers.
func WithCommandEnvironment(env map[string]string) Option {
	return func(r *Runner) {
		r.commandEnv = cloneEnv(env)
	}
}

// WithTimeSource injects a custom time source, enabling deterministic tests.
func WithTimeSource(fn func() time.Time) Option {
	return func(r *Runner) {
		if fn != nil {
			r.now = fn
		}
	}
}

// NewRunner constructs a Runner with the provided dependencies.
func NewRunner(cfg *config.Config, detectors DetectorEvaluator, healthRunner HealthRunner, locker lock.Manager, opts ...Option) (*Runner, error) {
	if cfg == nil {
		return nil, errors.New("config must not be nil")
	}
	if detectors == nil {
		return nil, errors.New("detector evaluator must not be nil")
	}
	if healthRunner == nil {
		return nil, errors.New("health runner must not be nil")
	}
	if locker == nil {
		return nil, errors.New("lock manager must not be nil")
	}

	runner := &Runner{
		cfg:            cfg,
		detectors:      detectors,
		health:         healthRunner,
		locker:         locker,
		killSwitchPath: cfg.KillSwitchFile,
		checkKill:      defaultKillSwitchCheck,
		sleep:          time.Sleep,
		rnd:            rand.New(rand.NewSource(time.Now().UnixNano())),
		maxLockTries:   5,
		reporter:       NoopReporter{},
		lockEnabled:    true,
<<<<<<< HEAD
		cooldownWindow: cfg.RebootCooldownInterval(),
=======
		commandEnv:     cfg.BaseEnvironment(),
>>>>>>> cde66633
	}

	for _, opt := range opts {
		opt(runner)
	}

	if runner.rnd == nil {
		runner.rnd = rand.New(rand.NewSource(time.Now().UnixNano()))
	}
	if runner.sleep == nil {
		runner.sleep = time.Sleep
	}
	if runner.checkKill == nil {
		runner.checkKill = defaultKillSwitchCheck
	}
	if runner.maxLockTries <= 0 {
		runner.maxLockTries = 5
	}
	if runner.reporter == nil {
		runner.reporter = NoopReporter{}
	}
	if runner.now == nil {
		runner.now = time.Now
	}
<<<<<<< HEAD
	if runner.cooldownWindow > 0 && runner.cooldown == nil {
		return nil, errors.New("cooldown interval configured but no cooldown manager provided")
=======
	if runner.commandEnv == nil {
		runner.commandEnv = cfg.BaseEnvironment()
>>>>>>> cde66633
	}

	windowsEval, err := windows.NewEvaluator(cfg.Windows.Allow, cfg.Windows.Deny)
	if err != nil {
		return nil, fmt.Errorf("parse windows: %w", err)
	}
	runner.windows = windowsEval

	return runner, nil
}

// RunOnce executes the orchestration flow and returns the resulting outcome.
func (r *Runner) RunOnce(ctx context.Context) (out Outcome, err error) {
	if ctx == nil {
		ctx = context.Background()
	}

	defer func() {
		if err == nil && out.Status != "" {
			r.recordOutcome(ctx, out)
		}
	}()

	killActive, checkErr := r.checkKill(r.killSwitchPath)
	r.recordKillSwitch(ctx, "pre-lock", killActive, checkErr)
	if checkErr != nil {
		return out, fmt.Errorf("check kill switch: %w", checkErr)
	}
	if killActive {
		out.Status = OutcomeKillSwitch
		out.Message = fmt.Sprintf("kill switch %s present", r.killSwitchPath)
		return out, nil
	}

	if r.windows != nil {
		decision := r.windows.Evaluate(r.now())
		r.recordWindowDecision(ctx, decision)
		if !decision.Allowed {
			if decision.MatchedDeny != nil {
				out.Status = OutcomeWindowDenied
				out.Message = fmt.Sprintf("blocked by deny window %q", decision.MatchedDeny.Expression)
			} else {
				out.Status = OutcomeWindowOutside
				out.Message = "outside configured allow windows"
			}
			return out, nil
		}
	}

	requires, results, evalErr := r.evaluateDetectorsWithObservability(ctx, "pre-lock")
	out.DetectorResults = results
	if evalErr != nil {
		return out, fmt.Errorf("detector evaluation: %w", evalErr)
	}
	if !requires {
		out.Status = OutcomeNoAction
		out.Message = "no detectors require a reboot"
		return out, nil
	}

	preHealth, healthErr := r.runHealthWithObservability(ctx, "pre-lock", false, 0)
	out.PreLockHealthResult = &preHealth
	if healthErr != nil {
		return out, fmt.Errorf("pre-lock health check: %w", healthErr)
	}
	if preHealth.ExitCode != 0 {
		out.Status = OutcomeHealthBlocked
		out.Message = fmt.Sprintf("health script blocked reboot before lock (exit %d)", preHealth.ExitCode)
		return out, nil
	}

	if r.cooldownWindow > 0 && r.cooldown != nil {
		status, cdErr := r.cooldown.Status(ctx)
		r.recordCooldownStatus(ctx, "pre-lock", status, cdErr)
		if cdErr != nil {
			return out, fmt.Errorf("check reboot cooldown: %w", cdErr)
		}
		if status.Active {
			out.Status = OutcomeCooldownActive
			remaining := status.Remaining
			if remaining <= 0 && !status.ExpiresAt.IsZero() {
				remaining = time.Until(status.ExpiresAt)
			}
			if remaining < 0 {
				remaining = 0
			}
			details := []string{}
			if remaining > 0 {
				details = append(details, fmt.Sprintf("remaining %s", formatDuration(remaining)))
			}
			if status.Node != "" {
				details = append(details, fmt.Sprintf("started by %s", status.Node))
			}
			if len(details) > 0 {
				out.Message = fmt.Sprintf("reboot cooldown active (%s)", strings.Join(details, ", "))
			} else {
				out.Message = "reboot cooldown active"
			}
			return out, nil
		}
	}

	if !r.lockEnabled {
		out.Status = OutcomeLockSkipped
		msg := r.lockSkipReason
		if msg == "" {
			msg = "lock acquisition disabled"
		}
		out.Message = msg
		out.DryRun = r.cfg.DryRun
		out.Command = r.expandCommand(r.cfg.RebootCommand)
		return out, nil
	}

	lease, acquired, attempts, err := r.acquireLock(ctx)
	if err != nil {
		return out, err
	}
	if !acquired {
		out.Status = OutcomeLockUnavailable
		out.Message = fmt.Sprintf("failed to acquire lock after %d attempts", r.maxLockTries)
		return out, nil
	}
	out.LockAcquired = true

	defer func() {
		if lease != nil {
			releaseErr := r.releaseLease(context.Background(), lease)
			if err == nil && releaseErr != nil {
				err = releaseErr
			}
		}
	}()

	killActive, checkErr = r.checkKill(r.killSwitchPath)
	r.recordKillSwitch(ctx, "post-lock", killActive, checkErr)
	if checkErr != nil {
		return out, fmt.Errorf("check kill switch after lock: %w", checkErr)
	}
	if killActive {
		out.Status = OutcomeKillSwitch
		out.Message = fmt.Sprintf("kill switch %s present after lock", r.killSwitchPath)
		return out, nil
	}

	requires, postResults, evalErr := r.evaluateDetectorsWithObservability(ctx, "post-lock")
	out.PostLockDetectorResults = postResults
	if evalErr != nil {
		return out, fmt.Errorf("post-lock detector evaluation: %w", evalErr)
	}
	if !requires {
		out.Status = OutcomeRecheckCleared
		out.Message = "detectors cleared after lock acquisition"
		return out, nil
	}

	postHealth, healthErr := r.runHealthWithObservability(ctx, "post-lock", true, attempts)
	out.PostLockHealthResult = &postHealth
	if healthErr != nil {
		return out, fmt.Errorf("post-lock health check: %w", healthErr)
	}
	if postHealth.ExitCode != 0 {
		out.Status = OutcomeHealthBlocked
		out.Message = fmt.Sprintf("health script blocked reboot under lock (exit %d)", postHealth.ExitCode)
		return out, nil
	}

	out.Status = OutcomeReady
	out.Message = "reboot prerequisites satisfied"
	out.DryRun = r.cfg.DryRun
	out.Command = r.expandCommand(r.cfg.RebootCommand)

	if !out.DryRun && len(out.Command) > 0 {
		leaseRef := lease
		out.lockRelease = func(ctx context.Context) error {
			if ctx == nil {
				ctx = context.Background()
			}
			return r.releaseLease(ctx, leaseRef)
		}
		lease = nil

		if r.cooldown != nil && r.cooldownWindow > 0 {
			interval := r.cooldownWindow
			out.cooldownStart = func(ctx context.Context) error {
				if ctx == nil {
					ctx = context.Background()
				}
				err := r.cooldown.Start(ctx, interval)
				r.recordCooldownActivation(ctx, interval, err)
				if err != nil {
					if errors.Is(err, context.Canceled) || errors.Is(err, context.DeadlineExceeded) {
						return err
					}
					return fmt.Errorf("start reboot cooldown: %w", err)
				}
				return nil
			}
			out.cooldownClear = func(ctx context.Context) error {
				if ctx == nil {
					ctx = context.Background()
				}
				err := r.cooldown.Start(ctx, 0)
				r.recordCooldownClear(ctx, err)
				if err != nil && !errors.Is(err, context.Canceled) && !errors.Is(err, context.DeadlineExceeded) {
					return fmt.Errorf("clear reboot cooldown: %w", err)
				}
				return err
			}
		}
	}

	return out, nil
}

func cloneEnv(src map[string]string) map[string]string {
	if len(src) == 0 {
		return nil
	}
	dst := make(map[string]string, len(src))
	for k, v := range src {
		dst[k] = v
	}
	return dst
}

func (r *Runner) expandCommand(command []string) []string {
	if len(command) == 0 {
		return nil
	}
	expanded := make([]string, len(command))
	for i, arg := range command {
		expanded[i] = expandWithEnv(arg, r.commandEnv)
	}
	return expanded
}

func expandWithEnv(input string, env map[string]string) string {
	if !strings.Contains(input, "$") {
		return input
	}
	return os.Expand(input, func(key string) string {
		if env != nil {
			if val, ok := env[key]; ok {
				return val
			}
		}
		return os.Getenv(key)
	})
}

func (r *Runner) acquireLock(ctx context.Context) (lock.Lease, bool, int, error) {
	minBackoff, maxBackoff := r.cfg.BackoffBounds()
	if minBackoff <= 0 {
		minBackoff = time.Second
	}
	if maxBackoff < minBackoff {
		maxBackoff = minBackoff
	}

	start := time.Now()
	var lastDelay time.Duration

	for attempt := 0; attempt < r.maxLockTries; attempt++ {
		attemptStart := time.Now()
		lease, err := r.locker.Acquire(ctx)
		duration := time.Since(attemptStart)

		switch {
		case err == nil:
			r.recordLockAttempt(ctx, attempt, duration, "success", nil)
			r.recordLockAcquired(ctx, attempt, time.Since(start))
			return lease, true, attempt + 1, nil
		case errors.Is(err, context.Canceled) || errors.Is(err, context.DeadlineExceeded):
			r.recordLockAttempt(ctx, attempt, duration, "canceled", err)
			return nil, false, attempt + 1, err
		case errors.Is(err, lock.ErrNotAcquired):
			r.recordLockAttempt(ctx, attempt, duration, "contended", err)
			if attempt == r.maxLockTries-1 {
				r.recordLockFailure(ctx, attempt+1)
				return nil, false, attempt + 1, nil
			}
		default:
			r.recordLockAttempt(ctx, attempt, duration, "error", err)
			return nil, false, attempt + 1, fmt.Errorf("acquire lock: %w", err)
		}

		delay := r.nextBackoffDelay(attempt, minBackoff, maxBackoff)
		lastDelay = delay
		r.recordLockBackoff(ctx, attempt, delay)
		if err := r.sleepWithContext(ctx, delay); err != nil {
			return nil, false, attempt + 1, err
		}
	}
	r.recordLockFailure(ctx, r.maxLockTries)
	return nil, false, r.maxLockTries, fmt.Errorf("failed to acquire lock after %d attempts (last delay %s)", r.maxLockTries, lastDelay)
}

func (r *Runner) nextBackoffDelay(attempt int, min, max time.Duration) time.Duration {
	multiplier := time.Duration(1 << attempt)
	if multiplier <= 0 {
		multiplier = 1
	}
	base := min * multiplier
	if base < min {
		base = min
	}
	if base > max {
		base = max
	}
	if base <= min {
		return min
	}
	jitterRange := base - min
	if jitterRange <= 0 {
		return base
	}
	jitter := time.Duration(r.rnd.Int63n(int64(jitterRange) + 1))
	return min + jitter
}

func (r *Runner) sleepWithContext(ctx context.Context, d time.Duration) error {
	if d <= 0 {
		return nil
	}
	done := make(chan struct{})
	go func() {
		r.sleep(d)
		close(done)
	}()
	select {
	case <-ctx.Done():
		return ctx.Err()
	case <-done:
		return nil
	}
}

func defaultKillSwitchCheck(path string) (bool, error) {
	if strings.TrimSpace(path) == "" {
		return false, nil
	}
	if _, err := os.Stat(path); err != nil {
		if errors.Is(err, os.ErrNotExist) {
			return false, nil
		}
		return false, err
	}
	return true, nil
}

func (r *Runner) evaluateDetectorsWithObservability(ctx context.Context, phase string) (bool, []detector.Result, error) {
	start := time.Now()
	requires, results, err := r.detectors.Evaluate(ctx)
	r.recordDetectorEvaluation(ctx, phase, time.Since(start), requires, results, err)
	return requires, results, err
}

func (r *Runner) runHealthWithObservability(ctx context.Context, phase string, lockHeld bool, lockAttempts int) (health.Result, error) {
	if lockAttempts < 0 {
		lockAttempts = 0
	}
	env := map[string]string{
		"RC_PHASE":         phase,
		"RC_NODE_NAME":     r.cfg.NodeName,
		"RC_LOCK_ENABLED":  strconv.FormatBool(r.lockEnabled),
		"RC_LOCK_HELD":     strconv.FormatBool(lockHeld),
		"RC_LOCK_ATTEMPTS": strconv.Itoa(lockAttempts),
	}
	start := time.Now()
	res, err := r.health.Run(ctx, env)
	r.recordHealth(ctx, phase, time.Since(start), res, err)
	return res, err
}

func (r *Runner) recordCooldownStatus(ctx context.Context, phase string, status cooldown.Status, statusErr error) {
	if r.reporter == nil {
		return
	}
	result := "inactive"
	level := observability.LevelInfo
	fields := map[string]interface{}{
		"phase":  phase,
		"active": status.Active,
	}
	if statusErr != nil {
		result = "error"
		level = observability.LevelError
		fields["error"] = statusErr.Error()
	} else if status.Active {
		result = "active"
		level = observability.LevelWarn
		if status.Node != "" {
			fields["node"] = status.Node
		}
		if !status.StartedAt.IsZero() {
			fields["started_at"] = status.StartedAt.UTC().Format(time.RFC3339Nano)
		}
		if status.Remaining > 0 {
			fields["remaining_ms"] = status.Remaining.Milliseconds()
		}
	}

	r.reporter.RecordMetric(observability.Metric{
		Name:        "cooldown_checks_total",
		Type:        observability.MetricCounter,
		Value:       1,
		Labels:      map[string]string{"phase": phase, "result": result},
		Description: "Number of reboot cooldown inspections grouped by phase and result.",
	})

	r.reporter.RecordEvent(ctx, observability.Event{
		Level:  level,
		Node:   r.cfg.NodeName,
		Event:  "cooldown_status",
		Fields: fields,
	})
}

func (r *Runner) recordCooldownActivation(ctx context.Context, duration time.Duration, activationErr error) {
	if r.reporter == nil {
		return
	}
	result := "success"
	level := observability.LevelInfo
	fields := map[string]interface{}{
		"duration_ms": duration.Milliseconds(),
	}
	if activationErr != nil {
		result = "error"
		level = observability.LevelError
		fields["error"] = activationErr.Error()
	}

	r.reporter.RecordMetric(observability.Metric{
		Name:        "cooldown_activations_total",
		Type:        observability.MetricCounter,
		Value:       1,
		Labels:      map[string]string{"result": result},
		Description: "Number of reboot cooldown activations grouped by result.",
	})

	r.reporter.RecordEvent(ctx, observability.Event{
		Level:  level,
		Node:   r.cfg.NodeName,
		Event:  "cooldown_started",
		Fields: fields,
	})
}

func (r *Runner) recordCooldownClear(ctx context.Context, clearErr error) {
	if r.reporter == nil {
		return
	}
	result := "success"
	level := observability.LevelInfo
	fields := map[string]interface{}{}
	if clearErr != nil {
		result = "error"
		level = observability.LevelError
		fields["error"] = clearErr.Error()
	}

	r.reporter.RecordMetric(observability.Metric{
		Name:        "cooldown_clears_total",
		Type:        observability.MetricCounter,
		Value:       1,
		Labels:      map[string]string{"result": result},
		Description: "Number of reboot cooldown clear attempts grouped by result.",
	})

	r.reporter.RecordEvent(ctx, observability.Event{
		Level:  level,
		Node:   r.cfg.NodeName,
		Event:  "cooldown_cleared",
		Fields: fields,
	})
}

func (r *Runner) recordWindowDecision(ctx context.Context, decision windows.Decision) {
	result := "allowed"
	level := observability.LevelInfo
	fields := map[string]interface{}{
		"allowed": decision.Allowed,
	}
	if decision.AllowConfigured {
		fields["allow_configured"] = true
	}
	if decision.MatchedDeny != nil {
		result = "deny"
		level = observability.LevelWarn
		fields["matched_expression"] = decision.MatchedDeny.Expression
	} else if decision.AllowConfigured {
		if decision.MatchedAllow != nil {
			fields["matched_expression"] = decision.MatchedAllow.Expression
		} else {
			result = "outside_allow"
			level = observability.LevelWarn
		}
	}

	r.reporter.RecordMetric(observability.Metric{
		Name:        "window_evaluations_total",
		Type:        observability.MetricCounter,
		Value:       1,
		Labels:      map[string]string{"result": result},
		Description: "Number of maintenance window evaluations grouped by result.",
	})

	r.reporter.RecordEvent(ctx, observability.Event{
		Level:  level,
		Node:   r.cfg.NodeName,
		Event:  "maintenance_window",
		Fields: fields,
	})
}

func (r *Runner) recordKillSwitch(ctx context.Context, stage string, active bool, checkErr error) {
	result := "inactive"
	level := observability.LevelInfo
	fields := map[string]interface{}{
		"stage":  stage,
		"active": active,
	}

	if checkErr != nil {
		result = "error"
		level = observability.LevelError
		fields["error"] = checkErr.Error()
	} else if active {
		result = "active"
		level = observability.LevelWarn
	}

	r.reporter.RecordMetric(observability.Metric{
		Name:        "kill_switch_checks_total",
		Type:        observability.MetricCounter,
		Value:       1,
		Labels:      map[string]string{"stage": stage, "result": result},
		Description: "Number of kill switch evaluations grouped by stage and result.",
	})

	r.reporter.RecordEvent(ctx, observability.Event{
		Level:  level,
		Node:   r.cfg.NodeName,
		Event:  "kill_switch",
		Fields: fields,
	})
}

func (r *Runner) recordDetectorEvaluation(ctx context.Context, phase string, duration time.Duration, requires bool, results []detector.Result, evalErr error) {
	outcome := "clear"
	level := observability.LevelInfo
	fields := map[string]interface{}{
		"phase":              phase,
		"duration_ms":        duration.Milliseconds(),
		"requires_reboot":    requires,
		"detector_summaries": summariseDetectorResults(results),
	}

	if evalErr != nil {
		outcome = "error"
		level = observability.LevelError
		fields["error"] = evalErr.Error()
	} else if requires {
		outcome = "requires"
	}

	r.reporter.RecordMetric(observability.Metric{
		Name:        "detector_evaluations_total",
		Type:        observability.MetricCounter,
		Value:       1,
		Labels:      map[string]string{"phase": phase, "result": outcome},
		Description: "Number of detector evaluations grouped by phase and result.",
	})
	r.reporter.RecordMetric(observability.Metric{
		Name:        "detector_evaluation_seconds",
		Type:        observability.MetricHistogram,
		Value:       duration.Seconds(),
		Labels:      map[string]string{"phase": phase, "result": outcome},
		Description: "Latency of detector evaluations.",
		Unit:        "seconds",
	})

	r.reporter.RecordEvent(ctx, observability.Event{
		Level:  level,
		Node:   r.cfg.NodeName,
		Event:  "detectors_evaluated",
		Fields: fields,
	})
}

func summariseDetectorResults(results []detector.Result) []map[string]interface{} {
	summaries := make([]map[string]interface{}, 0, len(results))
	for _, res := range results {
		summary := map[string]interface{}{
			"name":        res.Name,
			"requires":    res.RequiresReboot,
			"duration_ms": res.Duration.Milliseconds(),
		}
		if res.Err != nil {
			summary["error"] = res.Err.Error()
		}
		if res.CommandOutput != nil {
			summary["exit_code"] = res.CommandOutput.ExitCode
		}
		summaries = append(summaries, summary)
	}
	return summaries
}

func (r *Runner) recordHealth(ctx context.Context, phase string, duration time.Duration, res health.Result, runErr error) {
	status := "pass"
	level := observability.LevelInfo
	fields := map[string]interface{}{
		"phase":       phase,
		"duration_ms": duration.Milliseconds(),
	}

	if runErr != nil {
		status = "error"
		level = observability.LevelError
		fields["error"] = runErr.Error()
	} else {
		fields["exit_code"] = res.ExitCode
		if res.ExitCode != 0 {
			status = "blocked"
			level = observability.LevelWarn
		}
	}

	r.reporter.RecordMetric(observability.Metric{
		Name:        "health_checks_total",
		Type:        observability.MetricCounter,
		Value:       1,
		Labels:      map[string]string{"phase": phase, "result": status},
		Description: "Number of health script executions grouped by phase and result.",
	})
	r.reporter.RecordMetric(observability.Metric{
		Name:        "health_check_seconds",
		Type:        observability.MetricHistogram,
		Value:       duration.Seconds(),
		Labels:      map[string]string{"phase": phase, "result": status},
		Description: "Execution time of the health script.",
		Unit:        "seconds",
	})

	r.reporter.RecordEvent(ctx, observability.Event{
		Level:  level,
		Node:   r.cfg.NodeName,
		Event:  "health_check",
		Fields: fields,
	})
}

func (r *Runner) recordLockAttempt(ctx context.Context, attempt int, duration time.Duration, result string, attemptErr error) {
	labels := map[string]string{"result": result}
	fields := map[string]interface{}{
		"attempt":     attempt + 1,
		"result":      result,
		"duration_ms": duration.Milliseconds(),
	}
	level := observability.LevelInfo

	switch result {
	case "contended":
		level = observability.LevelWarn
	case "error", "canceled":
		level = observability.LevelError
	}

	if attemptErr != nil {
		fields["error"] = attemptErr.Error()
	}

	r.reporter.RecordMetric(observability.Metric{
		Name:        "lock_attempts_total",
		Type:        observability.MetricCounter,
		Value:       1,
		Labels:      labels,
		Description: "Number of lock acquisition attempts grouped by result.",
	})
	r.reporter.RecordMetric(observability.Metric{
		Name:        "lock_acquire_seconds",
		Type:        observability.MetricHistogram,
		Value:       duration.Seconds(),
		Labels:      labels,
		Description: "Duration of individual lock acquisition attempts.",
		Unit:        "seconds",
	})

	r.reporter.RecordEvent(ctx, observability.Event{
		Level:  level,
		Node:   r.cfg.NodeName,
		Event:  "lock_attempt",
		Fields: fields,
	})
}

func (r *Runner) recordLockBackoff(ctx context.Context, attempt int, delay time.Duration) {
	r.reporter.RecordEvent(ctx, observability.Event{
		Level: observability.LevelInfo,
		Node:  r.cfg.NodeName,
		Event: "lock_backoff",
		Fields: map[string]interface{}{
			"attempt":  attempt + 1,
			"delay_ms": delay.Milliseconds(),
		},
	})
}

func (r *Runner) recordLockAcquired(ctx context.Context, attempt int, wait time.Duration) {
	r.reporter.RecordEvent(ctx, observability.Event{
		Level: observability.LevelInfo,
		Node:  r.cfg.NodeName,
		Event: "lock_acquired",
		Fields: map[string]interface{}{
			"attempt": attempt + 1,
			"wait_ms": wait.Milliseconds(),
		},
	})
}

func (r *Runner) recordLockFailure(ctx context.Context, attempts int) {
	r.reporter.RecordEvent(ctx, observability.Event{
		Level: observability.LevelWarn,
		Node:  r.cfg.NodeName,
		Event: "lock_failed",
		Fields: map[string]interface{}{
			"attempts": attempts,
		},
	})
}

func (r *Runner) releaseLease(ctx context.Context, lease lock.Lease) error {
	if lease == nil {
		return nil
	}
	if ctx == nil {
		ctx = context.Background()
	}
	releaseCtx, cancel := context.WithTimeout(ctx, 2*time.Second)
	defer cancel()

	start := time.Now()
	releaseErr := lease.Release(releaseCtx)
	duration := time.Since(start)

	result := "success"
	level := observability.LevelInfo
	if releaseErr != nil {
		result = "error"
		level = observability.LevelWarn
	}

	r.reporter.RecordMetric(observability.Metric{
		Name:        "lock_release_seconds",
		Type:        observability.MetricHistogram,
		Value:       duration.Seconds(),
		Labels:      map[string]string{"result": result},
		Description: "Duration of lock release operations.",
		Unit:        "seconds",
	})

	r.reporter.RecordEvent(context.Background(), observability.Event{
		Level:  level,
		Node:   r.cfg.NodeName,
		Event:  "lock_released",
		Fields: map[string]interface{}{"result": result, "duration_ms": duration.Milliseconds()},
	})

	if releaseErr != nil {
		if errors.Is(releaseErr, context.Canceled) || errors.Is(releaseErr, context.DeadlineExceeded) {
			return releaseErr
		}
		return fmt.Errorf("release lock: %w", releaseErr)
	}

	return nil
}

func (r *Runner) recordOutcome(ctx context.Context, out Outcome) {
	if out.Status == "" {
		return
	}

	level := observability.LevelInfo
	switch out.Status {
	case OutcomeKillSwitch, OutcomeHealthBlocked, OutcomeWindowDenied, OutcomeWindowOutside, OutcomeLockUnavailable, OutcomeLockSkipped, OutcomeCooldownActive:
		level = observability.LevelWarn
	}

	fields := map[string]interface{}{
		"status":        out.Status,
		"dry_run":       out.DryRun,
		"lock_acquired": out.LockAcquired,
	}
	if out.Message != "" {
		fields["message"] = out.Message
	}
	if len(out.Command) > 0 {
		fields["command"] = strings.Join(out.Command, " ")
	}

	r.reporter.RecordMetric(observability.Metric{
		Name:        "orchestration_outcomes_total",
		Type:        observability.MetricCounter,
		Value:       1,
		Labels:      map[string]string{"status": string(out.Status)},
		Description: "Number of orchestration passes grouped by outcome status.",
	})

	r.reporter.RecordEvent(ctx, observability.Event{
		Level:  level,
		Node:   r.cfg.NodeName,
		Event:  "run_outcome",
		Fields: fields,
	})
}

func formatDuration(d time.Duration) string {
	if d <= 0 {
		return "0s"
	}
	if d >= time.Minute {
		minutes := d / time.Minute
		seconds := (d % time.Minute) / time.Second
		if seconds == 0 {
			return fmt.Sprintf("%dm", minutes)
		}
		return fmt.Sprintf("%dm%ds", minutes, seconds)
	}
	if d >= time.Second {
		return fmt.Sprintf("%ds", int(d/time.Second))
	}
	return d.String()
}<|MERGE_RESOLUTION|>--- conflicted
+++ resolved
@@ -118,11 +118,8 @@
 	lockEnabled    bool
 	lockSkipReason string
 	now            func() time.Time
-<<<<<<< HEAD
 	cooldownWindow time.Duration
-=======
 	commandEnv     map[string]string
->>>>>>> cde66633
 }
 
 // Option configures a Runner.
@@ -232,11 +229,8 @@
 		maxLockTries:   5,
 		reporter:       NoopReporter{},
 		lockEnabled:    true,
-<<<<<<< HEAD
 		cooldownWindow: cfg.RebootCooldownInterval(),
-=======
 		commandEnv:     cfg.BaseEnvironment(),
->>>>>>> cde66633
 	}
 
 	for _, opt := range opts {
@@ -261,13 +255,10 @@
 	if runner.now == nil {
 		runner.now = time.Now
 	}
-<<<<<<< HEAD
 	if runner.cooldownWindow > 0 && runner.cooldown == nil {
 		return nil, errors.New("cooldown interval configured but no cooldown manager provided")
-=======
 	if runner.commandEnv == nil {
 		runner.commandEnv = cfg.BaseEnvironment()
->>>>>>> cde66633
 	}
 
 	windowsEval, err := windows.NewEvaluator(cfg.Windows.Allow, cfg.Windows.Deny)
