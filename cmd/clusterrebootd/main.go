--- conflicted
+++ resolved
@@ -208,18 +208,13 @@
 
 	reporter := orchestrator.NewStructuredReporter(cfg.NodeName, jsonLogger, metricsCollector)
 
-<<<<<<< HEAD
 	runnerOptions := []orchestrator.Option{orchestrator.WithReporter(reporter)}
+  runnerOptions = append(runnerOptions, orchestrator.WithCommandEnvironment(baseEnv))
 	if cooldownManager != nil {
 		runnerOptions = append(runnerOptions, orchestrator.WithCooldownManager(cooldownManager))
 	}
 	runner, err := orchestrator.NewRunner(cfg, engine, healthRunner, locker, runnerOptions...)
-=======
-	runner, err := orchestrator.NewRunner(cfg, engine, healthRunner, locker,
-		orchestrator.WithReporter(reporter),
-		orchestrator.WithCommandEnvironment(baseEnv),
-	)
->>>>>>> cde66633
+  
 	if err != nil {
 		fmt.Fprintf(stderr, "failed to initialise orchestrator: %v\n", err)
 		return exitRunError
@@ -444,7 +439,6 @@
 	return exitCodeForOutcome(outcome)
 }
 
-<<<<<<< HEAD
 func buildBaseEnvironment(cfg *config.Config) map[string]string {
 	env := map[string]string{
 		"RC_NODE_NAME": cfg.NodeName,
@@ -481,8 +475,6 @@
 	return env
 }
 
-=======
->>>>>>> cde66633
 func commandValidate(args []string) int {
 	return commandValidateWithWriters(args, os.Stdout, os.Stderr)
 }
