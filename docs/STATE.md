# Project State & Backlog

## Current State
- Core libraries for configuration parsing/validation, reboot detectors, and the
  health script runner are joined by an orchestrator runner that executes a
  single reboot pass with detector rechecks, kill-switch handling, and health
  gating through a pluggable lock manager (currently a no-op implementation).
- Detector engine aggregates per-detector results with timing and command output
<<<<<<< HEAD
  to support simulation, orchestration decisions, and CLI reporting.
- CLI offers `validate-config`, `simulate`, `run`, and `version`; `run`
  performs the single-pass orchestration flow and reports when a reboot would
  be triggered while leaving the reboot command execution stubbed for safety.
=======
  to support simulation and future orchestration decisions.
- CLI offers `validate-config`, `simulate`, and `version`; `run` is a placeholder.
- A reproducible dev container (Go 1.22 with etcd 3.6.4) is available for local
  development and integration testing.
>>>>>>> a14fca26

## Next Up
- Implement an etcd-backed lock manager and evolve the runner into the
  long-lived orchestration loop, including an execution path for the reboot
  command once safeguards are fully in place.
- Define structured logging fields and metrics scaffolding so the loop can emit
  observability data once integrated.

## Backlog
- Build observability surfaces (JSON logging defaults, Prometheus collectors).
- Add systemd service files and packaging assets for deb/rpm targets.
- Establish CI/CD workflows covering linting, tests, packaging, SBOM, and signing.
- Provide example configuration files and operator documentation.

## Open Questions
- Finalise the exact etcd keyspace layout and RBAC policy for the distributed lock.
- Decide whether SUSE-specific detectors ship in v1 or remain optional.<|MERGE_RESOLUTION|>--- conflicted
+++ resolved
@@ -6,17 +6,12 @@
   single reboot pass with detector rechecks, kill-switch handling, and health
   gating through a pluggable lock manager (currently a no-op implementation).
 - Detector engine aggregates per-detector results with timing and command output
-<<<<<<< HEAD
   to support simulation, orchestration decisions, and CLI reporting.
 - CLI offers `validate-config`, `simulate`, `run`, and `version`; `run`
   performs the single-pass orchestration flow and reports when a reboot would
   be triggered while leaving the reboot command execution stubbed for safety.
-=======
-  to support simulation and future orchestration decisions.
-- CLI offers `validate-config`, `simulate`, and `version`; `run` is a placeholder.
 - A reproducible dev container (Go 1.22 with etcd 3.6.4) is available for local
   development and integration testing.
->>>>>>> a14fca26
 
 ## Next Up
 - Implement an etcd-backed lock manager and evolve the runner into the
