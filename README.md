--- conflicted
+++ resolved
@@ -73,25 +73,18 @@
 - Two reboot detectors: a Debian/Ubuntu marker file and the RHEL `needs-restarting`
   command with a guard for its reboot-required exit code.
 - Cluster guardrails: health script location and timeout, an operator-controlled
-<<<<<<< HEAD
   kill switch file, and cluster policy hints (minimum healthy nodes and
   designated fallback nodes) that are exported to the health script environment
   via `RC_CLUSTER_MIN_HEALTHY_FRACTION`, `RC_CLUSTER_MIN_HEALTHY_ABSOLUTE`,
   `RC_CLUSTER_FORBID_IF_ONLY_FALLBACK_LEFT`, and
   `RC_CLUSTER_FALLBACK_NODES`.  The boolean flag is always exported (set to
-  `false` when unset) to avoid scripts having to special-case missing keys.  If
-  reboot windows are configured they are injected through `RC_WINDOWS_ALLOW`
-  and `RC_WINDOWS_DENY` so scripts can honour operator-defined maintenance
-  schedules.
-=======
-  kill switch file, cluster policy hints (minimum healthy nodes and designated
-  fallback nodes), and maintenance windows.  Cron-like `windows.deny`
+  `false` when unset) to avoid scripts having to special-case missing keys. 
+  Cron-like `windows.deny`
   expressions short-circuit the orchestration loop before detector execution
   while `windows.allow` restricts runs to explicitly approved slots.  The
   configured windows are also exported to the health script environment via
   `RC_WINDOWS_ALLOW` and `RC_WINDOWS_DENY` so scripts can remain consistent with
   the daemon's enforcement.
->>>>>>> 7d6fec8e
 - Distributed coordination: three etcd endpoints, an explicit namespace,
   lock key, and optional mutual TLS credentials.
 - Observability: metrics listener enabled so the daemon injects
