--- conflicted
+++ resolved
@@ -82,7 +82,6 @@
 integrations, packaging assets, and the full CI/CD pipeline described in the
 PRD.
 
-<<<<<<< HEAD
 ### Observability
 
 Running `reboot-coordinator run` now emits structured JSON logs to stderr for
@@ -103,7 +102,7 @@
 serves Prometheus-compatible counters and histograms under `/metrics`.  The
 environment of the health script receives `RC_METRICS_ENDPOINT` so checks can
 optionally validate that scraping works as expected.
-=======
+
 ## Operational Guidance
 
 - `reboot-coordinator run` listens for `SIGINT` and `SIGTERM` and exits
@@ -113,7 +112,6 @@
   failure or health script timeout), the CLI prints a retry message and waits
   with an exponential backoff (5s doubling up to 1m by default) before trying
   again.
->>>>>>> 5c4e8e31
 
 ## Development Philosophy
 
